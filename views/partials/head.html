{{define "head"}}

<head>
  <!-- Favicon-->
  <link rel="icon" type="image/png" href="/img/favicon/favicon-96x96.png" sizes="96x96" />
  <link rel="icon" type="image/svg+xml" href="/img/favicon/favicon.svg" />
  <link rel="shortcut icon" href="/img/favicon/favicon.ico" />
  <link rel="apple-touch-icon" sizes="180x180" href="/img/favicon/apple-touch-icon.png" />
  <meta name="apple-mobile-web-app-title" content="Soulsolid" />
  <link rel="manifest" href="/img/favicon/site.webmanifest" />
  <title>Soulsolid</title>

  <!-- Phones -->
  <meta name="viewport" content="width=device-width, initial-scale=1.0" />
  <!-- JS -->
  <script src="/js/jquery.min.js"></script>
<<<<<<< HEAD
   <script src="/js/slimselect.min.js"></script>
=======
  <script src="/js/slimselect.min.js"></script>
>>>>>>> 3dd1006c
  <script src="/js/htmx.min.js"></script>
  <script src="/js/iconify.min.js" defer></script>
  <!-- <script src="https://cdn.jsdelivr.net/npm/sweetalert2@11"></script> -->
  <script src="/js/_hyperscript.min.js"></script>

  {{if isDebug}}
  <script>
    document.addEventListener("DOMContentLoaded", function () {
      htmx.logAll();
      console.log("HTMX debugging enabled");
    });
  </script>
  {{end}}

  <!-- CSS -->
  <link href="/css/style.css" rel="stylesheet" />
  <link rel="stylesheet" href="/css/animate.min.css" />
<<<<<<< HEAD
   <link rel="stylesheet" href="/css/slimselect.css">
  </link>
  <link rel="stylesheet" href="/fontawesome/css/all.min.css" />
=======
   <link href="/css/slimselect.css" rel="stylesheet">
   <style>
     /* SlimSelect Dark Mode Overrides */
     .dark .ss-main {
       background-color: #374151 !important;
       border-color: #4b5563 !important;
       color: #f9fafb !important;
     }
     .dark .ss-content {
       background-color: #374151 !important;
       border-color: #4b5563 !important;
     }
     .dark .ss-list {
       background-color: #374151 !important;
     }
     .dark .ss-option {
       color: #f9fafb !important;
     }
     .dark .ss-option:hover,
     .dark .ss-option.ss-highlighted {
       background-color: #3b82f6 !important;
       color: #f9fafb !important;
     }
     .dark .ss-search input {
       background-color: #374151 !important;
       border-color: #4b5563 !important;
       color: #f9fafb !important;
     }
     .dark .ss-search input::placeholder {
       color: #9ca3af !important;
     }
     .dark .ss-values .ss-value {
       background-color: #3b82f6 !important;
       color: #f9fafb !important;
     }
     .dark .ss-values .ss-value .ss-value-delete {
       color: #f9fafb !important;
     }
     .dark .ss-arrow {
       color: #f9fafb !important;
     }
   </style>
   <link rel="stylesheet" href="/fontawesome/css/all.min.css" />
>>>>>>> 3dd1006c
</head>
{{end}}<|MERGE_RESOLUTION|>--- conflicted
+++ resolved
@@ -14,11 +14,7 @@
   <meta name="viewport" content="width=device-width, initial-scale=1.0" />
   <!-- JS -->
   <script src="/js/jquery.min.js"></script>
-<<<<<<< HEAD
-   <script src="/js/slimselect.min.js"></script>
-=======
   <script src="/js/slimselect.min.js"></script>
->>>>>>> 3dd1006c
   <script src="/js/htmx.min.js"></script>
   <script src="/js/iconify.min.js" defer></script>
   <!-- <script src="https://cdn.jsdelivr.net/npm/sweetalert2@11"></script> -->
@@ -36,54 +32,59 @@
   <!-- CSS -->
   <link href="/css/style.css" rel="stylesheet" />
   <link rel="stylesheet" href="/css/animate.min.css" />
-<<<<<<< HEAD
-   <link rel="stylesheet" href="/css/slimselect.css">
+  <link rel="stylesheet" href="/css/slimselect.css">
   </link>
   <link rel="stylesheet" href="/fontawesome/css/all.min.css" />
-=======
-   <link href="/css/slimselect.css" rel="stylesheet">
-   <style>
-     /* SlimSelect Dark Mode Overrides */
-     .dark .ss-main {
-       background-color: #374151 !important;
-       border-color: #4b5563 !important;
-       color: #f9fafb !important;
-     }
-     .dark .ss-content {
-       background-color: #374151 !important;
-       border-color: #4b5563 !important;
-     }
-     .dark .ss-list {
-       background-color: #374151 !important;
-     }
-     .dark .ss-option {
-       color: #f9fafb !important;
-     }
-     .dark .ss-option:hover,
-     .dark .ss-option.ss-highlighted {
-       background-color: #3b82f6 !important;
-       color: #f9fafb !important;
-     }
-     .dark .ss-search input {
-       background-color: #374151 !important;
-       border-color: #4b5563 !important;
-       color: #f9fafb !important;
-     }
-     .dark .ss-search input::placeholder {
-       color: #9ca3af !important;
-     }
-     .dark .ss-values .ss-value {
-       background-color: #3b82f6 !important;
-       color: #f9fafb !important;
-     }
-     .dark .ss-values .ss-value .ss-value-delete {
-       color: #f9fafb !important;
-     }
-     .dark .ss-arrow {
-       color: #f9fafb !important;
-     }
-   </style>
-   <link rel="stylesheet" href="/fontawesome/css/all.min.css" />
->>>>>>> 3dd1006c
+  <link href="/css/slimselect.css" rel="stylesheet">
+  <style>
+    /* SlimSelect Dark Mode Overrides */
+    .dark .ss-main {
+      background-color: #374151 !important;
+      border-color: #4b5563 !important;
+      color: #f9fafb !important;
+    }
+
+    .dark .ss-content {
+      background-color: #374151 !important;
+      border-color: #4b5563 !important;
+    }
+
+    .dark .ss-list {
+      background-color: #374151 !important;
+    }
+
+    .dark .ss-option {
+      color: #f9fafb !important;
+    }
+
+    .dark .ss-option:hover,
+    .dark .ss-option.ss-highlighted {
+      background-color: #3b82f6 !important;
+      color: #f9fafb !important;
+    }
+
+    .dark .ss-search input {
+      background-color: #374151 !important;
+      border-color: #4b5563 !important;
+      color: #f9fafb !important;
+    }
+
+    .dark .ss-search input::placeholder {
+      color: #9ca3af !important;
+    }
+
+    .dark .ss-values .ss-value {
+      background-color: #3b82f6 !important;
+      color: #f9fafb !important;
+    }
+
+    .dark .ss-values .ss-value .ss-value-delete {
+      color: #f9fafb !important;
+    }
+
+    .dark .ss-arrow {
+      color: #f9fafb !important;
+    }
+  </style>
 </head>
 {{end}}