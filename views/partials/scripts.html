--- conflicted
+++ resolved
@@ -52,18 +52,12 @@
   // Initialize on page load
   document.addEventListener("DOMContentLoaded", initSlimSelect);
 
-<<<<<<< HEAD
-  // Re-initialize after HTMX swaps
-  document.addEventListener("htmx:afterSettle", initSlimSelect);
+  // Re-initialize after HTMX swaps, but only for the main content area
+  document.addEventListener("htmx:afterSettle", function (event) {
+    // Only reinitialize if the target is the main content area
+    if (event.target && event.target.id === "contenido") {
+      initSlimSelect();
+    }
+  });
 </script>
-=======
-// Re-initialize after HTMX swaps, but only for the main content area
-    document.addEventListener('htmx:afterSettle', function(event) {
-      // Only reinitialize if the target is the main content area
-      if (event.target && event.target.id === 'contenido') {
-        initSlimSelect();
-      }
-    });
- </script>
->>>>>>> b9fb0d48
 {{end}}