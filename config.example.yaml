--- conflicted
+++ resolved
@@ -47,7 +47,9 @@
       api_key: <discogs_token>
     musicbrainz:
       enabled: true
-<<<<<<< HEAD
+    acoustid:
+      enabled: true
+      client_key: <acoustid_client_key>
 lyrics:
   providers:
     genius:
@@ -56,11 +58,6 @@
       enabled: true
     lrclib:
       enabled: true
-=======
-    acoustid:
-      enabled: true
-      client_key: <acoustid_client_key>
->>>>>>> f608a8d2
 sync:
   enabled: true
   devices:
