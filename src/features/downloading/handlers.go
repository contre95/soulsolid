--- conflicted
+++ resolved
@@ -472,11 +472,7 @@
 		"Album":         album,
 		"Tracks":        tracks,
 		"TotalDuration": totalDuration,
-<<<<<<< HEAD
 		"Downloader":    c.Query("downloader", "dummy"),
-=======
-		"Downloader":    downloader,
->>>>>>> 0de33960
 	})
 }
 
